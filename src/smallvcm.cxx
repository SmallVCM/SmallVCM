/*
 * Copyright (C) 2012, Tomas Davidovic (http://www.davidovic.cz)
 *
 * Permission is hereby granted, free of charge, to any person obtaining
 * a copy of this software and associated documentation files (the "Software"),
 * to deal in the Software without restriction, including without limitation
 * the rights to use, copy, modify, merge, publish, distribute, sublicense,
 * and/or sell copies of the Software, and to permit persons to whom
 * the Software is furnished to do so, subject to the following conditions:
 *
 * The above copyright notice and this permission notice shall be included
 * in all copies or substantial portions of the Software.
 *
 * THE SOFTWARE IS PROVIDED "AS IS", WITHOUT WARRANTY OF ANY KIND,
 * EXPRESS OR IMPLIED, INCLUDING BUT NOT LIMITED TO THE WARRANTIES OF
 * MERCHANTABILITY, FITNESS FOR A PARTICULAR PURPOSE AND NONINFRINGEMENT.
 * IN NO EVENT SHALL THE AUTHORS OR COPYRIGHT HOLDERS BE LIABLE FOR ANY CLAIM,
 * DAMAGES OR OTHER LIABILITY, WHETHER IN AN ACTION OF CONTRACT,
 * TORT OR OTHERWISE, ARISING FROM, OUT OF OR IN CONNECTION WITH THE SOFTWARE
 * OR THE USE OR OTHER DEALINGS IN THE SOFTWARE.
 *
 * (The above is MIT License: http://en.wikipedia.org/wiki/MIT_License)
 */

#include <vector>
#include <cmath>
#include <time.h>
#include <cstdlib>
#include "math.hxx"
#include "ray.hxx"
#include "geometry.hxx"
#include "camera.hxx"
#include "framebuffer.hxx"
#include "scene.hxx"
#include "eyelight.hxx"
#include "pathtracer.hxx"
#include "bsdf.hxx"
#include "vertexcm.hxx"
#include "html_writer.hxx"

#include <omp.h>
#include <string>
#include <set>
#include <sstream>

// Renderer configuration, holds algorithm, scene, and all other settings
struct Config
{
    enum Algorithm
    {
        kEyeLight,
        kPathTracing,
        kLightTracing,
        kProgressivePhotonMapping,
        kBidirectionalPhotonMapping,
        kBidirectionalPathTracing,
        kVertexConnectionMerging,
        kAlgorithmMax
    };

    static const char* GetName(Algorithm aAlgorithm)
    {
        static const char* algorithmNames[7] =
        {
            "Eye Light",
            "Path Tracing",
            "Light Tracing",
            "Progressive Photon Mapping",
            "Bidirectional Photon Mapping",
            "Bidirectional Path Tracing",
            "Vertex Connection Merging"
        };

        if(aAlgorithm < 0 || aAlgorithm > 7)
            return "Unknown algorithm";

        return algorithmNames[aAlgorithm];
    }

    static const char* GetAcronym(Algorithm aAlgorithm)
    {
        static const char* algorithmNames[7] = {
            "el", "pt", "lt", "ppm", "bpm", "bpt", "vcm" };

        if(aAlgorithm < 0 || aAlgorithm > 7)
            return "unknown";
        return algorithmNames[aAlgorithm];
    }

    const Scene *mScene;
    Algorithm   mAlgorithm;
    int         mIterations;
    float       mMaxTime;
    Framebuffer *mFramebuffer;
    int         mNumThreads;
    int         mBaseSeed;
    uint        mMaxPathLength;
    uint        mMinPathLength;
    std::string mOutputName;
    Vec2i       mResolution;
};

// Utility function, essentially a renderer factory
AbstractRenderer* CreateRenderer(
    const Config::Algorithm  aAlgorithm,
    const Scene              &aScene,
    const int                aSeed)
{
    switch(aAlgorithm)
    {
    case Config::kEyeLight:
        return new EyeLight(aScene);
    case Config::kPathTracing:
        return new PathTracer(aScene, aSeed);
    case Config::kLightTracing:
        return new VertexCM(aScene, VertexCM::kLightTrace, aSeed);
    case Config::kProgressivePhotonMapping:
        return new VertexCM(aScene, VertexCM::kPpm, aSeed);
    case Config::kBidirectionalPhotonMapping:
        return new VertexCM(aScene, VertexCM::kBpm, aSeed);
    case Config::kBidirectionalPathTracing:
        return new VertexCM(aScene,VertexCM::kBpt, aSeed);
    case Config::kVertexConnectionMerging:
        return new VertexCM(aScene, VertexCM::kVcm, aSeed);
    default:
        printf("Unknown algorithm!!\n");
        exit(2);
    }
}

// Scene configurations
uint g_SceneConfigs[] = {
    Scene::kGlossyFloor | Scene::kBothSmallSpheres  | Scene::kLightSun,
    Scene::kGlossyFloor | Scene::kLargeMirrorSphere | Scene::kLightCeiling,
    Scene::kGlossyFloor | Scene::kBothSmallSpheres  | Scene::kLightPoint,
    Scene::kGlossyFloor | Scene::kBothSmallSpheres  | Scene::kLightBackground
};

// Utility function, gives length of array
template <typename T, size_t N>
inline int SizeOfArray( const T(&)[ N ] )
{
    return int(N);
}

void PrintRngWarning()
{
#if defined(LEGACY_RNG)
    printf("The code was not compiled for C++11.\n");
    printf("It will be using Tiny Encryption Algorithm-based"
        "random number generator.\n");
    printf("This is worse than the Mersenne Twister from C++11.\n");
    printf("Consider setting up for C++11.\n");
    printf("Visual Studio 2010, and g++ 4.6.3 and later work.\n\n");
#endif
}

void PrintHelp(const char *argv[])
{
    printf("usage: %s -S <scene_id> -A <algorithm>\n", argv[0]);
    printf("          [ -t <time> | -i <iteration> | -o <output_name> ]\n\n");
    printf("    -S  Selects the scene:\n");

    for(int i = 0; i < SizeOfArray(g_SceneConfigs); i++)
        printf("          %d    %s\n", i, Scene::GetSceneName(g_SceneConfigs[i]).c_str());

    printf("    -A  Selects the rendering algorithm:\n");
    
    for(int i = 0; i < (int)Config::kAlgorithmMax; i++)
        printf("          %-3s  %s\n",
            Config::GetAcronym(Config::Algorithm(i)),
            Config::GetName(Config::Algorithm(i)));
    
    printf("    -t  Number of seconds to run the algorithm\n");
    printf("    -i  Number of iterations to run the algorithm (default 1)\n");
    printf("    -o  User specified output name, with extension .bmp or .hdr (default .bmp)\n");
    printf("\n    Note: Time (-t) takes precedence over iterations (-i) if both are defined\n\n");
}

// Parses command line, setting up config
void ParseCommandline(int argc, const char *argv[], Config &oConfig)
{
    // Parameters marked with [cmd] can be change from command line
    oConfig.mScene         = NULL;                  // [cmd] When NULL, renderer will not run
    oConfig.mAlgorithm     = Config::kAlgorithmMax; // [cmd]
    oConfig.mIterations    = 1;                     // [cmd]
    oConfig.mMaxTime       = -1.f;                  // [cmd]
    //oConfig.mFramebuffer   = NULL; // this is never set by any parameter
    oConfig.mNumThreads    = 1;
    oConfig.mBaseSeed      = 1234;
    oConfig.mMaxPathLength = 10;
    oConfig.mMinPathLength = 0;
    oConfig.mOutputName    = "";                    // [cmd]
    oConfig.mResolution    = Vec2i(512, 512);

    int sceneID    = -1;

    // If no arguments at all, print help
    if(argc <= 1)
    {
        PrintHelp(argv);
        return;
    }

    // Load arguments
    for(int i=1; i<argc; i++)
    {
        std::string arg(argv[i]);

        // print help string (at any position)
        if(arg == "-h" || arg == "--help" || arg == "/?")
        {
            PrintHelp(argv);
            return;
        }

        if(arg[0] != '-') // all our commands start with -
        {
            continue;
        }
        else if(arg == "-S") // scene to load
        {
            if(++i == argc)
            {
                printf("Missing <sceneID> argument, please see help (-h)\n");
                return;
            }

            std::istringstream iss(argv[i]);
            iss >> sceneID;

            if(iss.fail() || sceneID < 0 || sceneID >= SizeOfArray(g_SceneConfigs))
            {
                printf("Invalid <sceneID> argument, please see help (-h)\n");
                return;
            }
        }
        else if(arg == "-A") // algorithm to use
        {
            if(++i == argc)
            {
                printf("Missing <algorithm> argument, please see help (-h)\n");
                return;
            }

            std::string alg(argv[i]);
            for(int i=0; i<Config::kAlgorithmMax; i++)
                if(alg == Config::GetAcronym(Config::Algorithm(i)))
                    oConfig.mAlgorithm = Config::Algorithm(i);

            if(oConfig.mAlgorithm == Config::kAlgorithmMax)
            {
                printf("Invalid <algorithm> argument, please see help (-h)\n");
                return;
            }
        }
        else if(arg == "-i") // number of iterations to run
        {
            if(++i == argc)
            {
                printf("Missing <iteration> argument, please see help (-h)\n");
                return;
            }

            std::istringstream iss(argv[i]);
            iss >> oConfig.mIterations;

            if(iss.fail() || oConfig.mIterations < 1)
            {
                printf("Invalid <iteration> argument, please see help (-h)\n");
                return;
            }
        }
        else if(arg == "-t") // number of seconds to run
        {
            if(++i == argc)
            {
                printf("Missing <time> argument, please see help (-h)\n");
                return;
            }

            std::istringstream iss(argv[i]);
            iss >> oConfig.mMaxTime;

            if(iss.fail() || oConfig.mMaxTime < 0)
            {
                printf("Invalid <time> argument, please see help (-h)\n");
                return;
            }

            oConfig.mIterations = -1; // time has precedence
        }
        else if(arg == "-o") // number of seconds to run
        {
            if(++i == argc)
            {
                printf("Missing <output_name> argument, please see help (-h)\n");
                return;
            }

            oConfig.mOutputName = argv[i];

            if(oConfig.mOutputName.length() == 0)
            {
                printf("Invalid <output_name> argument, please see help (-h)\n");
                return;
            }
        }
    }

    // Check scene was selected
    if(sceneID < 0 || sceneID >= SizeOfArray(g_SceneConfigs))
    {
        printf("Missing mandatory -S <sceneID> argument, please see help (-h)\n");
        return;
    }

    // Check algorithm was selected
    if(oConfig.mAlgorithm == Config::kAlgorithmMax)
    {
        printf("Missing mandatory -A <algorithm> argument, please see help (-h)\n");
        return;
    }

    // Load scene
    Scene *scene = new Scene;
    scene->LoadCornellBox(oConfig.mResolution, g_SceneConfigs[sceneID]);
    scene->BuildSceneSphere();

    oConfig.mScene = scene;

    // If no output name is chosen, create a default one
    if(oConfig.mOutputName.length() == 0)
    {
        // if scene has glossy floor, name will be prefixed by g
        if((g_SceneConfigs[sceneID] & Scene::kGlossyFloor) != 0)
            oConfig.mOutputName = "g";

        std::string name, acronym;
        name = oConfig.mScene->GetSceneName(g_SceneConfigs[sceneID], &acronym);

        // We use scene acronym
        oConfig.mOutputName += acronym;

        // We add acronym of the used algorithm
        oConfig.mOutputName += "_";
        oConfig.mOutputName += Config::GetAcronym(oConfig.mAlgorithm);

        // And it will be written as bmp
        oConfig.mOutputName += ".bmp";
    }

    // Check if output name has valid extension (.bmp or .hdr) and if not add .bmp
    std::string extension = "";

    if(oConfig.mOutputName.length() > 4) // must be at least 1 character before .bmp
        extension = oConfig.mOutputName.substr(
            oConfig.mOutputName.length() - 4, 4);

    if(extension != ".bmp" && extension != ".hdr")
        oConfig.mOutputName += ".bmp";
}

// The main rendering function, renders what is in aConfig
float render(
    const Config &aConfig,
    int *oUsedIterations = NULL)
{
    // Set number of used threads
    omp_set_num_threads(aConfig.mNumThreads);

    // Create 1 renderer per thread
    typedef AbstractRenderer* AbstractRendererPtr;
    AbstractRendererPtr *renderers;
    renderers = new AbstractRendererPtr[aConfig.mNumThreads];

    for(int i=0; i<aConfig.mNumThreads; i++)
    {
        renderers[i] = CreateRenderer(aConfig.mAlgorithm,
            *aConfig.mScene, aConfig.mBaseSeed + i);

        renderers[i]->mMaxPathLength = aConfig.mMaxPathLength;
        renderers[i]->mMinPathLength = aConfig.mMinPathLength;
    }

    clock_t startT = clock();
    int iter = 0;

    // Rendering loop, when we have any time limit, use time-based loop,
    // otherwise go with required iterations
    if(aConfig.mMaxTime > 0)
    {
        // Time based loop
#pragma omp parallel
        while(clock() < startT + aConfig.mMaxTime*CLOCKS_PER_SEC)
        {
            int threadId = omp_get_thread_num();
            renderers[threadId]->RunIteration(iter);

#pragma omp atomic
            iter++; // counts number of iterations
        }
    }
    else
    {
        // Iterations based loop
#pragma omp parallel for
        for(iter=0; iter < aConfig.mIterations; iter++)
        {
            int threadId = omp_get_thread_num();
            renderers[threadId]->RunIteration(iter);
        }
    }

    clock_t endT = clock();

    if(oUsedIterations)
        *oUsedIterations = iter+1;

    // Accumulate from all renderers into a common framebuffer
    int usedRenderers = 0;

    // With very low number of iterations and high number of threads
    // not all created renderers had to have been used.
    // Those must not participate in accumulation.
    for(int i=0; i<aConfig.mNumThreads; i++)
    {
        if(!renderers[i]->WasUsed())
            continue;

        if(usedRenderers == 0)
        {
            renderers[i]->GetFramebuffer(*aConfig.mFramebuffer);
        }
        else
        {
            Framebuffer tmp;
            renderers[i]->GetFramebuffer(tmp);
            aConfig.mFramebuffer->Add(tmp);
        }

        usedRenderers++;
    }

    // Scale framebuffer by the number of used renderers
    aConfig.mFramebuffer->Scale(1.f / usedRenderers);

    // Clean up renderers
    for(int i=0; i<aConfig.mNumThreads; i++)
        delete renderers[i];

    delete [] renderers;

    return float(endT - startT) / CLOCKS_PER_SEC;
}

int main(int argc, const char *argv[])
{
<<<<<<< HEAD
    int   base_iterations = 1;
    Vec2i resolution      = Vec2i(512, 512);
    int   max_path_length = 10;
    int   min_path_length = 0;
    float max_time        = 60;
    bool  use_max_time    = true;
=======
    // Warns when not using C++11 Mersenne Twister
    PrintRngWarning();
>>>>>>> 8009abc8

    // Setups config based on command line
    Config config;
    ParseCommandline(argc, argv, config);

<<<<<<< HEAD
    if(argc > 2)
    {
        max_path_length = atoi(argv[2]);
        min_path_length = atoi(argv[2]);
    }

#if defined(LEGACY_RNG)
    printf("The code was not compiled for C++11.\n");
    printf("It will be using Tiny Encryption Algorithm-based"
        "random number generator.\n");
    printf("This is worse than the Mersenne Twister from C++11.\n");
    printf("Consider setting up for C++11.\n");
    printf("Visual Studio 2010, and g++ 4.6.3 and later work.\n\n");
#endif

    const int numThreads = std::max(1, omp_get_num_procs());
    printf("Using %d threads\n", numThreads);

    SceneConfig sceneConfigs[] = {
        SceneConfig(Scene::kGlossyFloor | Scene::kBothSmallSpheres  | Scene::kLightSun),
        SceneConfig(Scene::kGlossyFloor | Scene::kLargeMirrorSphere | Scene::kLightCeiling),
        SceneConfig(Scene::kGlossyFloor | Scene::kBothSmallSpheres  | Scene::kLightPoint),
        SceneConfig(Scene::kGlossyFloor | Scene::kBothSmallSpheres  | Scene::kLightBackground)
    };

    // Set (subjective) good/poor/neutral algorithms, to get colors for report
    sceneConfigs[0].mGoodAlgorithm.insert(Config::kVertexConnectionMerging);
    sceneConfigs[0].mGoodAlgorithm.insert(Config::kBidirectionalPhotonMapping);
    sceneConfigs[0].mPoorAlgorithm.insert(Config::kBidirectionalPathTracing);

    sceneConfigs[1].mGoodAlgorithm.insert(Config::kVertexConnectionMerging);
    sceneConfigs[1].mGoodAlgorithm.insert(Config::kBidirectionalPhotonMapping);
    sceneConfigs[1].mPoorAlgorithm.insert(Config::kBidirectionalPathTracing);
    sceneConfigs[1].mPoorAlgorithm.insert(Config::kProgressivePhotonMapping);

    sceneConfigs[2].mGoodAlgorithm.insert(Config::kVertexConnectionMerging);
    sceneConfigs[2].mPoorAlgorithm.insert(Config::kProgressivePhotonMapping);

    sceneConfigs[3].mGoodAlgorithm.insert(Config::kVertexConnectionMerging);
    sceneConfigs[3].mGoodAlgorithm.insert(Config::kBidirectionalPathTracing);
    sceneConfigs[3].mPoorAlgorithm.insert(Config::kBidirectionalPhotonMapping);
    sceneConfigs[3].mPoorAlgorithm.insert(Config::kProgressivePhotonMapping);


    const int sceneConfigCount = sizeof(sceneConfigs) / sizeof(SceneConfig);
=======
    // When some error has been encountered, exits
    if(config.mScene == NULL)
        return 1;
>>>>>>> 8009abc8

    // Sets up framebuffer and number of threads
    Framebuffer fbuffer;
    config.mFramebuffer = &fbuffer;
    config.mNumThreads  = std::max(1, omp_get_num_procs());

    // Renders the image
    printf("Running %s... ", config.GetName(config.mAlgorithm));
    fflush(stdout);
    float time = render(config);
    printf("done in %.2f s\n", time);

    // Saves the image
    std::string extension = config.mOutputName.substr(config.mOutputName.length() - 3, 3);

    if(extension == "bmp")
        fbuffer.SaveBMP(config.mOutputName.c_str(), 2.2f /*gamma*/);
    else if(extension == "bmp")
        fbuffer.SaveHDR(config.mOutputName.c_str());

    // Scene cleanup
    delete config.mScene;
}<|MERGE_RESOLUTION|>--- conflicted
+++ resolved
@@ -165,12 +165,12 @@
         printf("          %d    %s\n", i, Scene::GetSceneName(g_SceneConfigs[i]).c_str());
 
     printf("    -A  Selects the rendering algorithm:\n");
-    
+
     for(int i = 0; i < (int)Config::kAlgorithmMax; i++)
         printf("          %-3s  %s\n",
             Config::GetAcronym(Config::Algorithm(i)),
             Config::GetName(Config::Algorithm(i)));
-    
+
     printf("    -t  Number of seconds to run the algorithm\n");
     printf("    -i  Number of iterations to run the algorithm (default 1)\n");
     printf("    -o  User specified output name, with extension .bmp or .hdr (default .bmp)\n");
@@ -456,73 +456,16 @@
 
 int main(int argc, const char *argv[])
 {
-<<<<<<< HEAD
-    int   base_iterations = 1;
-    Vec2i resolution      = Vec2i(512, 512);
-    int   max_path_length = 10;
-    int   min_path_length = 0;
-    float max_time        = 60;
-    bool  use_max_time    = true;
-=======
     // Warns when not using C++11 Mersenne Twister
     PrintRngWarning();
->>>>>>> 8009abc8
 
     // Setups config based on command line
     Config config;
     ParseCommandline(argc, argv, config);
 
-<<<<<<< HEAD
-    if(argc > 2)
-    {
-        max_path_length = atoi(argv[2]);
-        min_path_length = atoi(argv[2]);
-    }
-
-#if defined(LEGACY_RNG)
-    printf("The code was not compiled for C++11.\n");
-    printf("It will be using Tiny Encryption Algorithm-based"
-        "random number generator.\n");
-    printf("This is worse than the Mersenne Twister from C++11.\n");
-    printf("Consider setting up for C++11.\n");
-    printf("Visual Studio 2010, and g++ 4.6.3 and later work.\n\n");
-#endif
-
-    const int numThreads = std::max(1, omp_get_num_procs());
-    printf("Using %d threads\n", numThreads);
-
-    SceneConfig sceneConfigs[] = {
-        SceneConfig(Scene::kGlossyFloor | Scene::kBothSmallSpheres  | Scene::kLightSun),
-        SceneConfig(Scene::kGlossyFloor | Scene::kLargeMirrorSphere | Scene::kLightCeiling),
-        SceneConfig(Scene::kGlossyFloor | Scene::kBothSmallSpheres  | Scene::kLightPoint),
-        SceneConfig(Scene::kGlossyFloor | Scene::kBothSmallSpheres  | Scene::kLightBackground)
-    };
-
-    // Set (subjective) good/poor/neutral algorithms, to get colors for report
-    sceneConfigs[0].mGoodAlgorithm.insert(Config::kVertexConnectionMerging);
-    sceneConfigs[0].mGoodAlgorithm.insert(Config::kBidirectionalPhotonMapping);
-    sceneConfigs[0].mPoorAlgorithm.insert(Config::kBidirectionalPathTracing);
-
-    sceneConfigs[1].mGoodAlgorithm.insert(Config::kVertexConnectionMerging);
-    sceneConfigs[1].mGoodAlgorithm.insert(Config::kBidirectionalPhotonMapping);
-    sceneConfigs[1].mPoorAlgorithm.insert(Config::kBidirectionalPathTracing);
-    sceneConfigs[1].mPoorAlgorithm.insert(Config::kProgressivePhotonMapping);
-
-    sceneConfigs[2].mGoodAlgorithm.insert(Config::kVertexConnectionMerging);
-    sceneConfigs[2].mPoorAlgorithm.insert(Config::kProgressivePhotonMapping);
-
-    sceneConfigs[3].mGoodAlgorithm.insert(Config::kVertexConnectionMerging);
-    sceneConfigs[3].mGoodAlgorithm.insert(Config::kBidirectionalPathTracing);
-    sceneConfigs[3].mPoorAlgorithm.insert(Config::kBidirectionalPhotonMapping);
-    sceneConfigs[3].mPoorAlgorithm.insert(Config::kProgressivePhotonMapping);
-
-
-    const int sceneConfigCount = sizeof(sceneConfigs) / sizeof(SceneConfig);
-=======
     // When some error has been encountered, exits
     if(config.mScene == NULL)
         return 1;
->>>>>>> 8009abc8
 
     // Sets up framebuffer and number of threads
     Framebuffer fbuffer;
